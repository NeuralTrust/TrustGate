--- conflicted
+++ resolved
@@ -105,13 +105,6 @@
 		m.logger.WithError(err).Error("Failed to register injection protection plugin")
 	}
 
-<<<<<<< HEAD
-	if err := m.RegisterPlugin(request_size_limiter.NewRequestSizeLimiterPlugin(m.logger)); err != nil {
-		m.logger.WithError(err).Error("Failed to register request size limiter plugin")
-	}
-
-=======
->>>>>>> cf0d475e
 	if err := m.RegisterPlugin(code_sanitation.NewCodeSanitationPlugin(m.logger)); err != nil {
 		m.logger.WithError(err).Error("Failed to register code sanitation plugin")
 	}
