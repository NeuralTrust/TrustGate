package plugins

import (
	"context"
	"fmt"
	"net/http"
	"sort"
	"sync"
	"time"

	"github.com/NeuralTrust/TrustGate/pkg/config"
	"github.com/NeuralTrust/TrustGate/pkg/infra/bedrock"
	"github.com/sirupsen/logrus"

	"github.com/NeuralTrust/TrustGate/pkg/cache"
	"github.com/NeuralTrust/TrustGate/pkg/pluginiface"
	"github.com/NeuralTrust/TrustGate/pkg/plugins/bedrock_guardrail"
	"github.com/NeuralTrust/TrustGate/pkg/plugins/data_masking"
	"github.com/NeuralTrust/TrustGate/pkg/plugins/external_api"
	"github.com/NeuralTrust/TrustGate/pkg/plugins/injection_protection"
	"github.com/NeuralTrust/TrustGate/pkg/plugins/prompt_moderation"
	"github.com/NeuralTrust/TrustGate/pkg/plugins/rate_limiter"
	"github.com/NeuralTrust/TrustGate/pkg/plugins/request_size_limiter"
	"github.com/NeuralTrust/TrustGate/pkg/plugins/token_rate_limiter"
	"github.com/NeuralTrust/TrustGate/pkg/plugins/toxicity_azure"
	"github.com/NeuralTrust/TrustGate/pkg/plugins/toxicity_openai"
	"github.com/NeuralTrust/TrustGate/pkg/types"
)

var (
	instance *Manager
	once     sync.Once
)

type Manager struct {
	mu             sync.RWMutex
	config         *config.Config
	cache          *cache.Cache
	logger         *logrus.Logger
	bedrockClient  bedrock.Client
	plugins        map[string]pluginiface.Plugin
	configurations map[string][][]types.PluginConfig
}

func NewManager(
	config *config.Config,
	cache *cache.Cache,
	logger *logrus.Logger,
	bedrockClient bedrock.Client,
) *Manager {
	once.Do(func() {
		instance = &Manager{
			plugins:        make(map[string]pluginiface.Plugin),
			configurations: make(map[string][][]types.PluginConfig),
			bedrockClient:  bedrockClient,
			cache:          cache,
			logger:         logger,
			config:         config,
		}
	})
	instance.initializePlugins()
	return instance
}

func (m *Manager) initializePlugins() {

	if err := m.RegisterPlugin(rate_limiter.NewRateLimiterPlugin(m.cache.Client(), nil)); err != nil {
		m.logger.WithError(err).Error("Failed to register rate limiter plugin")
	}

	if err := m.RegisterPlugin(external_api.NewExternalApiPlugin(&http.Client{})); err != nil {
		m.logger.WithError(err).Error("Failed to register external API plugin")
	}

	if err := m.RegisterPlugin(token_rate_limiter.NewTokenRateLimiterPlugin(m.logger, m.cache.Client())); err != nil {
		m.logger.WithError(err).Error("Failed to register token rate limiter plugin")
	}

	if err := m.RegisterPlugin(prompt_moderation.NewPromptModerationPlugin(m.logger)); err != nil {
		m.logger.WithError(err).Error("Failed to register prompt moderation plugin")
	}

	if err := m.RegisterPlugin(data_masking.NewDataMaskingPlugin(m.logger)); err != nil {
		m.logger.WithError(err).Error("Failed to register data masking plugin")
	}

	if err := m.RegisterPlugin(toxicity_openai.NewToxicityOpenAIPlugin(m.logger, &http.Client{})); err != nil {
		m.logger.WithError(err).Error("Failed to register toxicity openai plugin")
	}

	if err := m.RegisterPlugin(toxicity_azure.NewToxicityAzurePlugin(m.logger, &http.Client{})); err != nil {
		m.logger.WithError(err).Error("Failed to register toxicity azure plugin")
	}

	if err := m.RegisterPlugin(bedrock_guardrail.NewBedrockGuardrailPlugin(m.logger, m.bedrockClient)); err != nil {
		m.logger.WithError(err).Error("Failed to register bedrock guardrail plugin")
	}

<<<<<<< HEAD
	if err := m.RegisterPlugin(request_size_limiter.NewRequestSizeLimiterPlugin(m.logger)); err != nil {
		m.logger.WithError(err).Error("Failed to register request size limiter plugin")
=======
	if err := m.RegisterPlugin(injection_protection.NewInjectionProtectionPlugin(m.logger)); err != nil {
		m.logger.WithError(err).Error("Failed to register injection protection plugin")
>>>>>>> 135332d0
	}
}

// ValidatePlugin validates a plugin configuration
func (m *Manager) ValidatePlugin(name string, config types.PluginConfig) error {
	plugin, exists := m.plugins[name]
	if !exists {
		return fmt.Errorf("unknown plugin: %s", name)
	}

	if err := plugin.ValidateConfig(config); err != nil {
		m.logger.WithError(err).Errorf("Plugin %s validation failed", name)
		return err
	}

	return nil
}

func (m *Manager) RegisterPlugin(plugin pluginiface.Plugin) error {
	m.mu.Lock()
	defer m.mu.Unlock()
	name := plugin.Name()
	if _, exists := m.plugins[name]; exists {
		return fmt.Errorf("plugin %s already registered", name)
	}
	m.plugins[name] = plugin
	return nil
}

func (m *Manager) ClearPluginChain(id string) {
	m.mu.Lock()
	defer m.mu.Unlock()

	if _, exists := m.configurations[id]; !exists {
		return
	}

	delete(m.configurations, id)
}

func (m *Manager) SetPluginChain(gatewayId string, chains []types.PluginConfig) error {
	m.mu.Lock()
	defer m.mu.Unlock()

	for _, chain := range chains {
		if _, exists := m.plugins[chain.Name]; !exists {
			return fmt.Errorf("plugin %s not registered", chain.Name)
		}
	}

	if m.configurations[gatewayId] == nil {
		m.configurations[gatewayId] = [][]types.PluginConfig{}
	}

	m.configurations[gatewayId] = append(m.configurations[gatewayId], chains)

	return nil
}

func (m *Manager) ExecuteStage(
	ctx context.Context,
	stage types.Stage,
	gatewayID string,
	req *types.RequestContext,
	resp *types.ResponseContext,
) (*types.ResponseContext, error) {
	m.mu.RLock()
	// Get both gateway and rule level chains
	gatewayChains := m.getChains(gatewayID, stage)
	plugins := m.plugins
	m.mu.RUnlock()

	// Set the current stage in the request context
	req.Stage = stage

	// Track executed plugins to prevent duplicates
	executedPlugins := make(map[string]bool)

	// Chains are inserted in PluginChain Middleware and in Forwarded Handler
	for _, chain := range gatewayChains {
		if len(chain) > 0 {
			if err := m.executeChains(ctx, plugins, chain, req, resp, executedPlugins); err != nil {
				return resp, err
			}
		}
	}

	return resp, nil
}

func (m *Manager) executeChains(
	ctx context.Context,
	plugins map[string]pluginiface.Plugin,
	chains []types.PluginConfig,
	req *types.RequestContext,
	resp *types.ResponseContext,
	executedPlugins map[string]bool,
) error {
	// Group parallel and sequential chains
	var parallelChains, sequentialChains []types.PluginConfig
	for _, chain := range chains {
		// Create a unique identifier using plugin ID
		pluginInstanceID := chain.ID
		if pluginInstanceID == "" {
			// Fallback to name if ID is not set
			pluginInstanceID = chain.Name
		}

		// Skip if this specific plugin instance was already executed in this stage
		if executedPlugins[pluginInstanceID] {
			continue
		}
		executedPlugins[pluginInstanceID] = true

		if chain.Parallel {
			parallelChains = append(parallelChains, chain)
		} else {
			sequentialChains = append(sequentialChains, chain)
		}
	}

	// Execute parallel chains first
	if len(parallelChains) > 0 {
		if err := m.executeParallel(ctx, plugins, parallelChains, req, resp); err != nil {
			return err
		}
	}

	// Then execute sequential chains
	if len(sequentialChains) > 0 {
		if err := m.executeSequential(ctx, plugins, sequentialChains, req, resp); err != nil {
			return err
		}
	}

	return nil
}

func (m *Manager) executeParallel(ctx context.Context, plugins map[string]pluginiface.Plugin, configs []types.PluginConfig, req *types.RequestContext, resp *types.ResponseContext) error {
	// Group plugins by priority
	priorityGroups := make(map[int][]types.PluginConfig)
	for _, cfg := range configs {
		if !cfg.Enabled {
			continue
		}
		priorityGroups[cfg.Priority] = append(priorityGroups[cfg.Priority], cfg)
	}

	// Get sorted priorities
	priorities := make([]int, 0, len(priorityGroups))
	for p := range priorityGroups {
		priorities = append(priorities, p)
	}
	sort.Ints(priorities)

	// Execute plugins by priority groups
	for _, priority := range priorities {
		group := priorityGroups[priority]

		// Create channels for results and errors
		type pluginResult struct {
			config    types.PluginConfig
			response  *types.PluginResponse
			err       error
			startTime time.Time
			endTime   time.Time
		}
		resultChan := make(chan pluginResult, len(group))
		// Launch all plugins in the group simultaneously
		var wg sync.WaitGroup
		for i := range group {
			cfg := group[i]
			wg.Add(1)
			go func(cfg types.PluginConfig) {
				defer wg.Done()

				pluginStartTime := time.Now()
				if plugin, exists := plugins[cfg.Name]; exists {
					pluginResp, err := plugin.Execute(ctx, cfg, req, resp)

					pluginEndTime := time.Now()
					resultChan <- pluginResult{
						config:    cfg,
						response:  pluginResp,
						err:       err,
						startTime: pluginStartTime,
						endTime:   pluginEndTime,
					}
				}
			}(cfg)
		}

		// Start a goroutine to close resultChan when all plugins finish
		go func() {
			wg.Wait()
			close(resultChan)
		}()

		// Collect results
		var results []pluginResult
		var errors []error

		// Wait for all results or context cancellation
		for result := range resultChan {
			if result.err != nil {
				errors = append(errors, result.err)
			}
			if result.response != nil {
				results = append(results, result)
			}

			select {
			case <-ctx.Done():
				m.logger.Errorf("Context cancelled while processing results: %v", ctx.Err())
				return ctx.Err()
			default:
			}
		}

		// Sort results by plugin priority
		sort.Slice(results, func(i, j int) bool {
			return results[i].config.Priority < results[j].config.Priority
		})

		// Apply all successful responses
		for _, result := range results {
			if result.response != nil {
				m.mu.Lock()
				resp.StatusCode = result.response.StatusCode
				resp.Body = result.response.Body
				if result.response.Headers != nil {
					for k, v := range result.response.Headers {
						resp.Headers[k] = v
					}
				}
				if result.response.Metadata != nil {
					for k, v := range result.response.Metadata {
						resp.Metadata[k] = v
					}
				}
				m.mu.Unlock()
			}
		}

		// If any plugin returned an error, return the first one
		if len(errors) > 0 {
			return errors[0]
		}
	}

	return nil
}

func (m *Manager) executeSequential(
	ctx context.Context,
	plugins map[string]pluginiface.Plugin,
	configs []types.PluginConfig,
	req *types.RequestContext,
	resp *types.ResponseContext,
) error {
	sortedConfigs := make([]types.PluginConfig, len(configs))
	copy(sortedConfigs, configs)
	sort.Slice(sortedConfigs, func(i, j int) bool {
		return sortedConfigs[i].Priority < sortedConfigs[j].Priority
	})

	for _, cfg := range sortedConfigs {
		if !cfg.Enabled {
			continue
		}

		if plugin, exists := plugins[cfg.Name]; exists {
			pluginResp, err := plugin.Execute(ctx, cfg, req, resp)
			if err != nil {
				return err
			}
			if pluginResp != nil {
				m.mu.Lock()
				resp.StatusCode = pluginResp.StatusCode
				if pluginResp.Body != nil {
					resp.Body = pluginResp.Body
				}
				if pluginResp.Headers != nil {
					for k, v := range pluginResp.Headers {
						resp.Headers[k] = v
					}
				}
				if pluginResp.Metadata != nil {
					for k, v := range pluginResp.Metadata {
						resp.Metadata[k] = v
					}
				}
				m.mu.Unlock()
			}
		}
	}
	return nil
}

func (m *Manager) getChains(entityID string, stage types.Stage) [][]types.PluginConfig {
	chainsGroups, exists := m.configurations[entityID]
	if !exists {
		return nil
	}

	var stageChains [][]types.PluginConfig

	for _, chains := range chainsGroups {
		var filteredGroup []types.PluginConfig

		for _, chain := range chains {
			plugin, exists := m.plugins[chain.Name]
			if !exists {
				continue
			}

			fixedStages := plugin.Stages()
			if len(fixedStages) > 0 {
				for _, fixedStage := range fixedStages {
					if fixedStage == stage {
						chainConfig := chain
						chainConfig.Stage = stage
						filteredGroup = append(filteredGroup, chainConfig)
						break
					}
				}
				continue
			}

			allowedStages := plugin.AllowedStages()
			if chain.Stage == "" {
				continue
			}

			if chain.Stage == stage {
				for _, allowedStage := range allowedStages {
					if allowedStage == stage {
						filteredGroup = append(filteredGroup, chain)
						break
					}
				}
			}
		}

		if len(filteredGroup) > 0 {
			stageChains = append(stageChains, filteredGroup)
		}
	}

	return stageChains
}

// GetPlugin returns a plugin by name
func (m *Manager) GetPlugin(name string) pluginiface.Plugin {
	m.mu.RLock()
	defer m.mu.RUnlock()
	return m.plugins[name]
}<|MERGE_RESOLUTION|>--- conflicted
+++ resolved
@@ -96,13 +96,12 @@
 		m.logger.WithError(err).Error("Failed to register bedrock guardrail plugin")
 	}
 
-<<<<<<< HEAD
 	if err := m.RegisterPlugin(request_size_limiter.NewRequestSizeLimiterPlugin(m.logger)); err != nil {
 		m.logger.WithError(err).Error("Failed to register request size limiter plugin")
-=======
-	if err := m.RegisterPlugin(injection_protection.NewInjectionProtectionPlugin(m.logger)); err != nil {
+  }
+  
+  if err := m.RegisterPlugin(injection_protection.NewInjectionProtectionPlugin(m.logger)); err != nil {
 		m.logger.WithError(err).Error("Failed to register injection protection plugin")
->>>>>>> 135332d0
 	}
 }
 
